--- conflicted
+++ resolved
@@ -59,7 +59,6 @@
 		            			const Eigen::Matrix3d centerRot_rob,
 		            			const Eigen::Matrix3d transformDev_Rob)
 {
-<<<<<<< HEAD
 	// open and calibrate the haptic device
 	handler->getDevice(hapticDevice, device_index);	
 		if (NULL == hapticDevice)
@@ -81,27 +80,7 @@
 			{
 				device_started = true;
 			}
-=======
-	// get haptic device from handler
-	handler->getDevice(hapticDevice, device_index);	
-	if (NULL == hapticDevice) {
-		cout << "No haptic device found. " << endl;
-		device_started = false;
-	} else {
-		if(!hapticDevice->open())
-		{
-			cout << "could not open the haptic device" << endl;
 		}
-		if(!hapticDevice->calibrate(true))
-		{
-			cout << "could not calibrate the haptic device" << endl;
-		}
-		else
-		{
-			device_started = true;
->>>>>>> c6a99354
-		}
-
 	// read info from haptic device
 	cHapticDeviceInfo hapticDeviceInfo;
 	handler->getDeviceSpecifications(hapticDeviceInfo, device_index);
@@ -187,8 +166,7 @@
 
 }
 
-<<<<<<< HEAD
-=======
+
 void OpenLoopTeleop::initializeSigmaDevice()
 {
 	if(device_info.m_modelName == "sigma.7")
@@ -197,7 +175,6 @@
 		tmp_device->enableForces(true);
 	}	
 }
->>>>>>> c6a99354
 
 OpenLoopTeleop::~OpenLoopTeleop ()
 {
