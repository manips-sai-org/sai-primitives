/*
 * SingularityHandling.h
 *
 *      This class creates a singularity classifying and handling class for 
 * type 1 and type 2 singularities. The singularity strategy linearly blends 
 * the torques from the singular task directions and the torques from the 
 * singularity torque strategy, and adds this to the torques from the 
 * non-singular task directions.
 *
 *      Author: William Chong 
 */

#ifndef SAI2_PRIMITIVES_SINGULARITY_HANDLER_
#define SAI2_PRIMITIVES_SINGULARITY_HANDLER_

#include <helper_modules/Sai2PrimitivesCommonDefinitions.h>
#include "Sai2Model.h"
#include <Eigen/Dense>
#include <queue>
#include <memory>

using namespace Eigen;
namespace Sai2Primitives {

enum SingularityType {
    NO_SINGULARITY = 0,
    TYPE_1_SINGULARITY,  
    TYPE_2_SINGULARITY
};

const std::vector<std::string> singularity_labels {"No Singularity", "Type 1 Singularity", "Type 2 Singularity"};               

class SingularityHandler {
public:
    /**
     * @brief Construct a new Singularity Handler task
     * 
     * @param robot robot model from motion force task
     * @param link_name control link of motion force task
     * @param compliant_frame compliant frame of motion force task 
     * @param task_rank rank of the motion force task after partial task projection
     * @param verbose set to true to print singularity status every timestep 
     */
    SingularityHandler(std::shared_ptr<Sai2Model::Sai2Model> robot,
                       const std::string& link_name,
                       const Affine3d& compliant_frame,
                       const int& task_rank,
<<<<<<< HEAD
                       const MatrixXd& J_posture,
                       const double& s_abs_tol = 1e-3,
                       const double& type_1_tol = 0.8,
                       const double& type_2_torque_ratio = 0.01,
                       const int& queue_size = 10,
                       const bool& verbose = true);
=======
                       const bool& verbose = false);
>>>>>>> 9b2ebe3e

    /**
     * @brief Updates the model quantities for the singularity handling task, and performs singularity classification
     * 
     * @param projected_jacobian Projected jacobian from motion force task
     * @param N_prec Nullspace of preceding tasks from motion force task
     */
    void updateTaskModel(const MatrixXd& projected_jacobian, const MatrixXd& N_prec);

    /**
     * @brief Computes the torques from the singularity handling. If the projected jacobian isn't classified singular, then
     * the torque is computed as usual.
     * If the projected jacobian is classified singular, then the torque is computed as
     * \tau = \tau_{ns} + (1 - \_alpha) * \tau_{joint strategy} + \alpha * \tau_{s} where \alpha is the linear blending ratio, 
     * \tau_{ns} is the torque computed from the non-singular terms, \tau_{s} is the torque computed from the singular 
     * terms, and \tau_{joint strategy} is the torque computed from the singularity strategy.
     * 
     * @param unit_mass_force Desired unit mass forces from motion force task
     * @param force_related_terms Desired forces from motion force task
     * @return VectorXd Torque vector 
     */
    VectorXd computeTorques(const VectorXd& unit_mass_force, const VectorXd& force_related_terms);

    /**
     * @brief Set the dynamic decoupling type 
     * 
     * @param type DynamicDecoupling type 
     */
    void setDynamicDecouplingType(const DynamicDecouplingType& type) {
        _dynamic_decoupling_type = type;
    }

    /**
     * @brief Get the nullspace 
     * 
     * @return MatrixXd nullspace 
     */
    MatrixXd getNullspace() { return _N; };

    /**
     * @brief Set the singularity bounds for torque blending based on the inverse of the condition number
     * The linear blending coefficient \alpha is computed as \alpha = (s - _s_min) / (_s_max - _s_min),
     * and is clamped between 0 and 1.
     * 
     * @param s_min lower bound
     * @param s_max upper bound 
     */
    void setSingularityBounds(const double& s_min, const double& s_max) {
        _s_min = s_min;
        _s_max = s_max;
    }

    /**
     * @brief Set the gains for the partial joint task for the singularity strategy
     * 
     * @param kp_type_1 position gain for type 1 strategy
     * @param kv_type_1 velocity damping gain for type 1 strategy
     * @param kv_type_2 velocity damping gain for type 2 strategy
     */
    void setGains(const double& kp_type_1, const double& kv_type_1, const double& kv_type_2) {
        _kp_type_1 = kp_type_1;
        _kv_type_1 = kv_type_1;
        _kv_type_2 = kv_type_2;
    }

    /**
     * @brief Enforces type 1 handling behavior if set to true, otherwise handle 
     *  type 1 or type 2 as usual
     * 
     * @param flag  true to enforce type 1 handling behavior 
     */
    void handleAllSingularitiesAsType1(const bool flag) {
        _enforce_type_1_strategy = flag;
    }

    MatrixXd getNonSingularTaskRange() {
        return _task_range_ns;
    }

    MatrixXd getSingularTaskRange() {
        return _task_range_s;
    }

    VectorXd getSingularTorques() {
        return _tau_s;
    }

    /**
     * @brief Set the desired type 1 posture 
     * 
     * @param q_des desired posture 
     */
    void setType1Posture(const VectorXd& q_des) {
        _q_prior = q_des;
    }

    /**
     * @brief Enables or disables singularity handling. If disabled, then 
     * task truncation is performed. 
     * 
     * @param flag true to enforce singularity handling 
     */
    void enableSingularityHandling(const bool flag) {
        _enforce_handling_strategy = flag;
    }

    /**
     * @brief Set the singularity handling parameters for classification
     * 
     * @param s_abs_tol if all singular values are below this value, then the task is
    *                      fully singular 
     * @param type_1_tol tolerance to classify type 1 singularity
     * @param type_2_torque_ratio torque ratio of max torques to move joints for type 2 singularity
     * @param type_2_angle_threshold reverses the torque direction if joint approaches within the 
     *                                  angle threshold for type 2 singularity
     * @param perturb_step_size step size to take for singularity classification
     * @param buffer_size buffer size to store singularity classification history 
     */
    void setSingularityHandlingParams(const double& s_abs_tol,
                                      const double& type_1_tol,
                                      const double& type_2_torque_ratio,
                                      const double& type_2_angle_threshold,
                                      const double& perturb_step_size,
                                      const int& buffer_size) {
        _s_abs_tol = s_abs_tol;
        _type_1_tol = type_1_tol; 
        _type_2_torque_ratio = type_2_torque_ratio;
        _type_2_angle_threshold = type_2_angle_threshold;
        _perturb_step_size = perturb_step_size;
        _buffer_size = buffer_size;
    }

private:

    /**
     * @brief Classifies the singularity based on a joint perturbation in the singular joint space 
     * 
     * @param singular_task_range Singular task range corresponding to the columns of U from SVD
     * @param singular_joint_task_range Singular task range corresponding to the columns of V from SVD
     */
    void classifySingularity(const MatrixXd& singular_task_range, 
                             const MatrixXd& singular_joint_task_range);

    // singularity setup
    std::shared_ptr<Sai2Model::Sai2Model> _robot;
    DynamicDecouplingType _dynamic_decoupling_type;
    std::string _link_name;
    Affine3d _compliant_frame;
    int _task_rank;
    int _dof;
    VectorXd _joint_midrange, _q_upper, _q_lower, _tau_upper, _tau_lower;
    bool _enforce_type_1_strategy;
    bool _enforce_handling_strategy;
    bool _verbose;

    // singularity information
    std::vector<SingularityType> _singularity_types;
    double _perturb_step_size;
    std::deque<SingularityType> _singularity_history;
    int _type_1_counter, _type_2_counter;
    int _buffer_size;

    // type 1 specifications
    VectorXd _q_prior, _dq_prior;
    double _kp_type_1, _kv_type_1;
    double _type_1_tol;

    // type 2 specifications
    double _type_2_torque_ratio;  // use X% of the max joint torque 
    double _type_2_angle_threshold;
    double _kv_type_2;
    VectorXd _type_2_torque_vector;
    VectorXd _type_2_direction;

    // model quantities 
    MatrixXd _svd_U, _svd_V;
    VectorXd _svd_s;
    double _s_abs_tol;  
    double _s_min, _s_max;
    double _alpha;
    MatrixXd _N;
    MatrixXd _task_range_ns, _task_range_s, _joint_task_range_s;
    MatrixXd _projected_jacobian_ns, _projected_jacobian_s;
    MatrixXd _Lambda_ns, _Jbar_ns, _N_ns;
    MatrixXd _Lambda_s;
    MatrixXd _Lambda_ns_modified, _Lambda_s_modified;
<<<<<<< HEAD
    VectorXd _tau_s;
=======
    MatrixXd _Lambda_joint_s, _Lambda_joint_s_modified;
>>>>>>> 9b2ebe3e

    // joint task quantities 
    MatrixXd _posture_projected_jacobian, _M_partial;
    
    VectorXd _singular_task_torques;
    VectorXd _joint_strategy_torques;
};

}  // namespace

#endif<|MERGE_RESOLUTION|>--- conflicted
+++ resolved
@@ -45,16 +45,7 @@
                        const std::string& link_name,
                        const Affine3d& compliant_frame,
                        const int& task_rank,
-<<<<<<< HEAD
-                       const MatrixXd& J_posture,
-                       const double& s_abs_tol = 1e-3,
-                       const double& type_1_tol = 0.8,
-                       const double& type_2_torque_ratio = 0.01,
-                       const int& queue_size = 10,
-                       const bool& verbose = true);
-=======
                        const bool& verbose = false);
->>>>>>> 9b2ebe3e
 
     /**
      * @brief Updates the model quantities for the singularity handling task, and performs singularity classification
@@ -128,18 +119,6 @@
      */
     void handleAllSingularitiesAsType1(const bool flag) {
         _enforce_type_1_strategy = flag;
-    }
-
-    MatrixXd getNonSingularTaskRange() {
-        return _task_range_ns;
-    }
-
-    MatrixXd getSingularTaskRange() {
-        return _task_range_s;
-    }
-
-    VectorXd getSingularTorques() {
-        return _tau_s;
     }
 
     /**
@@ -241,11 +220,7 @@
     MatrixXd _Lambda_ns, _Jbar_ns, _N_ns;
     MatrixXd _Lambda_s;
     MatrixXd _Lambda_ns_modified, _Lambda_s_modified;
-<<<<<<< HEAD
-    VectorXd _tau_s;
-=======
     MatrixXd _Lambda_joint_s, _Lambda_joint_s_modified;
->>>>>>> 9b2ebe3e
 
     // joint task quantities 
     MatrixXd _posture_projected_jacobian, _M_partial;
