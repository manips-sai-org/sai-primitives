/*
 * JointTask.cpp
 *
 *      Author: Mikael Jorda
 */

#include "JointTask.h"

#include <stdexcept>

using namespace Eigen;
namespace Sai2Primitives {

JointTask::JointTask(std::shared_ptr<Sai2Model::Sai2Model>& robot,
					 const std::string& task_name, const double loop_timestep)
	: TemplateTask(robot, task_name, TaskType::JOINT_TASK, loop_timestep) {
	// selection for full joint task
	_joint_selection = MatrixXd::Identity(getConstRobotModel()->dof(),
										  getConstRobotModel()->dof());
	initialSetup();
}

JointTask::JointTask(std::shared_ptr<Sai2Model::Sai2Model>& robot,
					 const MatrixXd& joint_selection_matrix,
					 const std::string& task_name, const double loop_timestep)
	: TemplateTask(robot, task_name, TaskType::JOINT_TASK, loop_timestep) {
	// selection for partial joint task
	if (joint_selection_matrix.cols() != getConstRobotModel()->dof()) {
		throw std::invalid_argument(
			"joint selection matrix size not consistent with robot dof in "
			"JointTask constructor\n");
	}
	// find rank of joint selection matrix
	FullPivLU<MatrixXd> lu(joint_selection_matrix);
	if (lu.rank() != joint_selection_matrix.rows()) {
		throw std::invalid_argument(
			"joint selection matrix is not full rank in JointTask "
			"constructor\n");
	}
	_joint_selection = joint_selection_matrix;

	initialSetup();
}

void JointTask::initialSetup() {
	const int robot_dof = getConstRobotModel()->dof();
	_task_dof = _joint_selection.rows();
	setDynamicDecouplingType(DefaultParameters::dynamic_decoupling_type);
	setBoundedInertiaEstimateThreshold(DefaultParameters::bie_threshold);
	_current_position = _joint_selection * getConstRobotModel()->q();

	// default values for gains and velocity saturation
	setGains(DefaultParameters::kp, DefaultParameters::kv,
			 DefaultParameters::ki);

	if (DefaultParameters::use_velocity_saturation) {
		enableVelocitySaturation(DefaultParameters::saturation_velocity);
	} else {
		disableVelocitySaturation();
	}

	// initialize matrices sizes
	_N_prec = MatrixXd::Identity(robot_dof, robot_dof);
	_M_partial = MatrixXd::Identity(_task_dof, _task_dof);
	_M_partial_modified = MatrixXd::Identity(_task_dof, _task_dof);
	_projected_jacobian = _joint_selection;
	_N = MatrixXd::Zero(robot_dof, robot_dof);
	_current_task_range = MatrixXd::Identity(_task_dof, _task_dof);

	// initialize internal otg
	_otg = make_shared<OTG_joints>(_joint_selection * getConstRobotModel()->q(),
								   getLoopTimestep());
	if (DefaultParameters::use_internal_otg) {
		if (DefaultParameters::internal_otg_jerk_limited) {
			enableInternalOtgJerkLimited(
				DefaultParameters::otg_max_velocity,
				DefaultParameters::otg_max_acceleration,
				DefaultParameters::otg_max_jerk);
		} else {
			enableInternalOtgAccelerationLimited(
				DefaultParameters::otg_max_velocity,
				DefaultParameters::otg_max_acceleration);
		}
	} else {
		disableInternalOtg();
	}

	reInitializeTask();
}

void JointTask::reInitializeTask() {
	const int robot_dof = getConstRobotModel()->dof();

	_current_position = _joint_selection * getConstRobotModel()->q();
	_current_velocity.setZero(_task_dof);

	_goal_position = _current_position;
	_desired_position = _current_position;
	_goal_velocity.setZero(_task_dof);
	_goal_acceleration.setZero(_task_dof);
	_desired_velocity.setZero(_task_dof);
	_desired_acceleration.setZero(_task_dof);

	_integrated_position_error.setZero(_task_dof);

	_otg->reInitialize(_current_position);
}

void JointTask::setGoalPosition(const VectorXd& goal_position) {
	if (goal_position.size() != _task_dof) {
		throw std::invalid_argument(
			"goal position vector size not consistent with task dof in "
			"JointTask::setGoalPosition\n");
	}
	_goal_position = goal_position;
}

void JointTask::setGoalVelocity(const VectorXd& goal_velocity) {
	if (goal_velocity.size() != _task_dof) {
		throw std::invalid_argument(
			"goal velocity vector size not consistent with task dof in "
			"JointTask::setGoalVelocity\n");
	}
	_goal_velocity = goal_velocity;
}

void JointTask::setGoalAcceleration(const VectorXd& goal_acceleration) {
	if (goal_acceleration.size() != _task_dof) {
		throw std::invalid_argument(
			"goal acceleration vector size not consistent with task dof in "
			"JointTask::setGoalAcceleration\n");
	}
	_goal_acceleration = goal_acceleration;
}

void JointTask::setGainsUnsafe(const VectorXd& kp, const VectorXd& kv,
							   const VectorXd& ki) {
	if (kp.size() == 1 && kv.size() == 1 && ki.size() == 1) {
		_are_gains_isotropic = true;
		_kp = kp(0) * MatrixXd::Identity(_task_dof, _task_dof);
		_kv = kv(0) * MatrixXd::Identity(_task_dof, _task_dof);
		_ki = ki(0) * MatrixXd::Identity(_task_dof, _task_dof);
		return;
	}

	if (kp.size() != _task_dof || kv.size() != _task_dof ||
		ki.size() != _task_dof) {
		throw std::invalid_argument(
			"size of gain vectors inconsistent with number of task dofs in "
			"JointTask::setGains\n");
	}
	_are_gains_isotropic = false;
	_kp = kp.asDiagonal();
	_kv = kv.asDiagonal();
	_ki = ki.asDiagonal();
}

void JointTask::setGains(const VectorXd& kp, const VectorXd& kv,
						 const VectorXd& ki) {
	if (kp.size() == 1 && kv.size() == 1 && ki.size() == 1) {
		setGains(kp(0), kv(0), ki(0));
		return;
	}

	if (kp.size() != _task_dof || kv.size() != _task_dof ||
		ki.size() != _task_dof) {
		throw std::invalid_argument(
			"size of gain vectors inconsistent with number of task dofs in "
			"JointTask::setGains\n");
	}
	if (kp.maxCoeff() < 0 || kv.maxCoeff() < 0 || ki.maxCoeff() < 0) {
		throw std::invalid_argument(
			"gains must be positive or zero in "
			"JointTask::setGains\n");
	}
	// TODO: print warning if kv is too small
	// if (kv.maxCoeff() < 1e-3 && _use_velocity_saturation_flag) {
	// 	throw std::invalid_argument(
	// 		"cannot set singular kv if using velocity saturation in "
	// 		"JointTask::setGains\n");
	// }

	_are_gains_isotropic = false;
	_kp = kp.asDiagonal();
	_kv = kv.asDiagonal();
	_ki = ki.asDiagonal();
}

void JointTask::setGains(const double kp, const double kv, const double ki) {
	if (kp < 0 || kv < 0 || ki < 0) {
		throw std::invalid_argument(
			"gains must be positive or zero in JointTask::setGains\n");
	}
	// TODO: print warning if kv is too small
	// if (kv < 1e-3 && _use_velocity_saturation_flag) {
	// 	throw std::invalid_argument(
	// 		"cannot set singular kv if using velocity saturation in "
	// 		"JointTask::setGains\n");
	// }

	_are_gains_isotropic = true;
	_kp = kp * MatrixXd::Identity(_task_dof, _task_dof);
	_kv = kv * MatrixXd::Identity(_task_dof, _task_dof);
	_ki = ki * MatrixXd::Identity(_task_dof, _task_dof);
}

vector<PIDGains> JointTask::getGains() const {
	if (_are_gains_isotropic) {
		return vector<PIDGains>(1, PIDGains(_kp(0, 0), _kv(0, 0), _ki(0, 0)));
	}
	vector<PIDGains> gains = {};
	for (int i = 0; i < _task_dof; i++) {
		gains.push_back(PIDGains(_kp(i, i), _kv(i, i), _ki(i, i)));
	}
	return gains;
}

void JointTask::updateTaskModel(const MatrixXd& N_prec) {
	const int robot_dof = getConstRobotModel()->dof();
	if (N_prec.rows() != N_prec.cols()) {
		throw std::invalid_argument(
			"N_prec matrix not square in JointTask::updateTaskModel\n");
	}
	if (N_prec.rows() != robot_dof) {
		throw std::invalid_argument(
			"N_prec matrix size not consistent with robot dof in "
			"JointTask::updateTaskModel\n");
	}

	_N_prec = N_prec;
	_projected_jacobian = _joint_selection * _N_prec;

	_current_task_range = Sai2Model::matrixRangeBasis(_projected_jacobian);
	if (_current_task_range.norm() == 0) {
		// there is no controllable degree of freedom for the task, just
		// return should maybe print a warning here
<<<<<<< HEAD
		_N = Eigen::MatrixXd::Identity(robot_dof, robot_dof);
		return;
	}

		Sai2Model::OpSpaceMatrices op_space_matrices =
			getConstRobotModel()->operationalSpaceMatrices(
				_current_task_range.transpose() * _projected_jacobian);
		_M_partial = op_space_matrices.Lambda;
		_N = op_space_matrices.N;
	} else {
		_current_task_range = MatrixXd::Identity(_task_dof, _task_dof);
		_M_partial = getConstRobotModel()->M();
		_N.setZero(robot_dof, robot_dof);
=======
		_N = _N_prec;
		return;
>>>>>>> 49ffcf71
	}

	Sai2Model::OpSpaceMatrices op_space_matrices =
		getConstRobotModel()->operationalSpaceMatrices(
			_current_task_range.transpose() * _projected_jacobian);
	_M_partial = op_space_matrices.Lambda;
	_N = op_space_matrices.N;

	switch (_dynamic_decoupling_type) {
		case FULL_DYNAMIC_DECOUPLING: {
			_M_partial_modified = _M_partial;
			break;
		}

		case BOUNDED_INERTIA_ESTIMATES: {
			MatrixXd M_BIE = getConstRobotModel()->M();
			for (int i = 0; i < getConstRobotModel()->dof(); i++) {
				if (M_BIE(i, i) < _bie_threshold) {
					M_BIE(i, i) = _bie_threshold;
				}
			}
			MatrixXd M_inv_BIE = M_BIE.inverse();
			_M_partial_modified =
				(_current_task_range.transpose() * _projected_jacobian *
				 M_inv_BIE * _projected_jacobian.transpose() *
				 _current_task_range)
					.inverse();
			break;
		}

		case IMPEDANCE: {
			_M_partial_modified = MatrixXd::Identity(
				_current_task_range.cols(), _current_task_range.cols());
			break;
		}

		default: {
			// should not happen
			throw std::invalid_argument(
				"Dynamic decoupling type not recognized in "
				"JointTask::updateTaskModel\n");
			break;
		}
	}
}

VectorXd JointTask::computeTorques() {
	VectorXd partial_joint_task_torques = VectorXd::Zero(_task_dof);
	_projected_jacobian = _joint_selection * _N_prec;

	// update constroller state
	_current_position = _joint_selection * getConstRobotModel()->q();
	_current_velocity = _projected_jacobian * getConstRobotModel()->dq();

	if (_current_task_range.norm() == 0) {
		// there is no controllable degree of freedom for the task, just return
		// zero torques. should maybe print a warning here
		return VectorXd::Zero(getConstRobotModel()->dof());
	}

	_desired_position = _goal_position;
	_desired_velocity = _goal_velocity;
	_desired_acceleration = _goal_acceleration;

	// compute next state from trajectory generation
	if (_use_internal_otg_flag) {
		_otg->setGoalPositionAndVelocity(_goal_position, _goal_velocity);
		_otg->update();

		_desired_position = _otg->getNextPosition();
		_desired_velocity = _otg->getNextVelocity();
		_desired_acceleration = _otg->getNextAcceleration();
	}

	// compute error for I term
	_integrated_position_error +=
		(_current_position - _desired_position) * getLoopTimestep();

	// compute task force (with velocity saturation if asked)
	if (_use_velocity_saturation_flag) {
		const MatrixXd kv_inverse = Sai2Model::computePseudoInverse(_kv);
		_desired_velocity =
			-_kp * kv_inverse * (_current_position - _desired_position) -
			_ki * kv_inverse * _integrated_position_error;
		for (int i = 0; i < getConstRobotModel()->dof(); i++) {
			if (_desired_velocity(i) > _saturation_velocity(i)) {
				_desired_velocity(i) = _saturation_velocity(i);
			} else if (_desired_velocity(i) < -_saturation_velocity(i)) {
				_desired_velocity(i) = -_saturation_velocity(i);
			}
		}
		partial_joint_task_torques =
			-_kv * (_current_velocity - _desired_velocity);
	} else {
		partial_joint_task_torques =
			-_kp * (_current_position - _desired_position) -
			_kv * (_current_velocity - _desired_velocity) -
			_ki * _integrated_position_error;
	}

	VectorXd partial_joint_task_torques_in_range_space =
		_M_partial * _current_task_range.transpose() * _desired_acceleration +
		_M_partial_modified * _current_task_range.transpose() *
			partial_joint_task_torques;

	// return projected task torques
	return _projected_jacobian.transpose() * _current_task_range *
		   partial_joint_task_torques_in_range_space;
}

void JointTask::enableInternalOtgAccelerationLimited(
	const VectorXd& max_velocity, const VectorXd& max_acceleration) {
	if (max_velocity.size() == 1 && max_acceleration.size() == 1 && _task_dof != 1) {
		enableInternalOtgAccelerationLimited(max_velocity(0),
											 max_acceleration(0));
		return;
	}

	if (max_velocity.size() != _task_dof ||
		max_acceleration.size() != _task_dof) {
		throw std::invalid_argument(
			"max velocity or max acceleration vector size not consistent with "
			"task dof in JointTask::enableInternalOtgAccelerationLimited\n");
	}
	if (!_use_internal_otg_flag || _otg->getJerkLimitEnabled()) {
		_otg->reInitialize(_current_position);
	}
	_otg->setMaxVelocity(max_velocity);
	_otg->setMaxAcceleration(max_acceleration);
	_otg->disableJerkLimits();
	_use_internal_otg_flag = true;
}

void JointTask::enableInternalOtgJerkLimited(const VectorXd& max_velocity,
											 const VectorXd& max_acceleration,
											 const VectorXd& max_jerk) {
	if (max_velocity.size() == 1 && max_acceleration.size() == 1 &&
		max_jerk.size() == 1 && _task_dof != 1) {
		enableInternalOtgJerkLimited(max_velocity(0), max_acceleration(0),
									 max_jerk(0));
		return;
	}
	if (max_velocity.size() != _task_dof ||
		max_acceleration.size() != _task_dof || max_jerk.size() != _task_dof) {
		throw std::invalid_argument(
			"max velocity, max acceleration or max jerk vector size not "
			"consistent with task dof in "
			"JointTask::enableInternalOtgJerkLimited\n");
	}
	if (!_use_internal_otg_flag || !_otg->getJerkLimitEnabled()) {
		_otg->reInitialize(_current_position);
	}
	_otg->setMaxVelocity(max_velocity);
	_otg->setMaxAcceleration(max_acceleration);
	_otg->setMaxJerk(max_jerk);
	_use_internal_otg_flag = true;
}

void JointTask::enableVelocitySaturation(const double saturation_velocity) {
	if (saturation_velocity <= 0) {
		throw std::invalid_argument(
			"saturation velocity must be positive in "
			"JointTask::enableVelocitySaturation\n");
	}
	_use_velocity_saturation_flag = true;
	_saturation_velocity = VectorXd::Constant(_task_dof, saturation_velocity);
}

void JointTask::enableVelocitySaturation(const VectorXd& saturation_velocity) {
	if (saturation_velocity.size() == 1) {
		enableVelocitySaturation(saturation_velocity(0));
		return;
	}
	if (saturation_velocity.size() != _task_dof) {
		throw std::invalid_argument(
			"saturation velocity vector size not consistent with task dof in "
			"JointTask::enableVelocitySaturation\n");
	}
	if (saturation_velocity.minCoeff() <= 0) {
		throw std::invalid_argument(
			"saturation velocity must be positive in "
			"JointTask::enableVelocitySaturation\n");
	}
	_use_velocity_saturation_flag = true;
	_saturation_velocity = saturation_velocity;
}

bool JointTask::goalPositionReached(const double& tol) {
	double squared_error =
		(_current_position - _goal_position).transpose() * _current_task_range *
		_current_task_range.transpose() * (_current_position - _goal_position);
	if (std::sqrt(squared_error) < tol) {
		return true;
	} else {
		return false;
	}
}

} /* namespace Sai2Primitives */<|MERGE_RESOLUTION|>--- conflicted
+++ resolved
@@ -234,24 +234,8 @@
 	if (_current_task_range.norm() == 0) {
 		// there is no controllable degree of freedom for the task, just
 		// return should maybe print a warning here
-<<<<<<< HEAD
 		_N = Eigen::MatrixXd::Identity(robot_dof, robot_dof);
 		return;
-	}
-
-		Sai2Model::OpSpaceMatrices op_space_matrices =
-			getConstRobotModel()->operationalSpaceMatrices(
-				_current_task_range.transpose() * _projected_jacobian);
-		_M_partial = op_space_matrices.Lambda;
-		_N = op_space_matrices.N;
-	} else {
-		_current_task_range = MatrixXd::Identity(_task_dof, _task_dof);
-		_M_partial = getConstRobotModel()->M();
-		_N.setZero(robot_dof, robot_dof);
-=======
-		_N = _N_prec;
-		return;
->>>>>>> 49ffcf71
 	}
 
 	Sai2Model::OpSpaceMatrices op_space_matrices =
