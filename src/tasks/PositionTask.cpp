/*
 * PositionTask.cpp
 *
 *      Author: Mikael Jorda
 */

#include "PositionTask.h"

#include <stdexcept>


namespace Sai2Primitives
{


PositionTask::PositionTask(Sai2Model::Sai2Model* robot,
			const std::string link_name, 
			const Eigen::Affine3d control_frame,
			const double loop_time) :
	PositionTask(robot, link_name, control_frame.translation(), control_frame.linear(), loop_time) {}

PositionTask::PositionTask(Sai2Model::Sai2Model* robot, 
			const std::string link_name, 
			const Eigen::Vector3d pos_in_link, 
			const Eigen::Matrix3d rot_in_link,
			const double loop_time)
{

	Eigen::Affine3d control_frame = Eigen::Affine3d::Identity();
	control_frame.linear() = rot_in_link;
	control_frame.translation() = pos_in_link;

	_robot = robot;
	_link_name = link_name;
	_control_frame = control_frame;

	int dof = _robot->_dof;

	_robot->position(_current_position, _link_name, _control_frame.translation());
	_current_velocity.setZero();

	// default values for gains and velocity saturation
	_use_velocity_saturation_flag = false;
	_saturation_velocity = 0.3;
	_kp = 50.0;
	_kv = 14.0;
	_ki = 0.0;

	_kv_force = 10.0;

	// initialize matrices sizes
	_jacobian.setZero(3,dof);
	_projected_jacobian.setZero(3,dof);
	_Lambda.setZero(3,3);
	_Jbar.setZero(dof,3);
	_N.setZero(dof,dof);
	_N_prec = Eigen::MatrixXd::Identity(dof,dof);

	_sigma_motion = Matrix3d::Identity();
	_sigma_force = Matrix3d::Zero();

#ifdef USING_OTG 
	_use_interpolation_flag = true;

	_loop_time = loop_time;
	_otg = new OTG(_current_position, _loop_time);

	// default values for interpolation
	_otg->setMaxVelocity(0.3);
	_otg->setMaxAcceleration(1.0);
	_otg->setMaxJerk(3.0);
#endif

	reInitializeTask();
}

void PositionTask::reInitializeTask()
{
	int dof = _robot->_dof;

	_robot->position(_desired_position, _link_name, _control_frame.translation());
	_desired_velocity.setZero();
	_desired_acceleration.setZero();
<<<<<<< HEAD

	_desired_force.setZero();
=======
>>>>>>> daccedd4

	_step_desired_position = _desired_position;
	_step_desired_velocity = _desired_velocity;
	_step_desired_acceleration = _desired_acceleration;

	_integrated_position_error.setZero();

	_motion_control.setZero();
	_force_control.setZero();
	_task_force.setZero();
	_first_iteration = true;

#ifdef USING_OTG 
	_otg->reInitialize(_current_position);
#endif
}


void PositionTask::updateTaskModel(const Eigen::MatrixXd N_prec)
{
	if(N_prec.rows() != N_prec.cols())
	{
		throw std::invalid_argument("N_prec matrix not square in PositionTask::updateTaskModel\n");
	}
	if(N_prec.rows() != _robot->_dof)
	{
		throw std::invalid_argument("N_prec matrix size not consistent with robot dof in PositionTask::updateTaskModel\n");
	}

	_N_prec = N_prec;

	_robot->Jv(_jacobian, _link_name, _control_frame.translation());
	_projected_jacobian = _jacobian * _N_prec;
	_robot->operationalSpaceMatrices(_Lambda, _Jbar, _N, _projected_jacobian, _N_prec);
}


void PositionTask::computeTorques(Eigen::VectorXd& task_joint_torques)
{

	// get time since last call for the I term
	if(_first_iteration)
	{
		_t_prev = std::chrono::high_resolution_clock::now();
		_t_curr = std::chrono::high_resolution_clock::now();
		_first_iteration = false;
	}
	else
	{
		_t_curr = std::chrono::high_resolution_clock::now();
	}
	_t_diff = _t_curr - _t_prev;

	// update constroller state
	_robot->position(_current_position, _link_name, _control_frame.translation());
	_current_velocity = _projected_jacobian * _robot->_dq;
	_step_desired_position = _desired_position;
	_step_desired_velocity = _desired_velocity;
	_step_desired_acceleration = _desired_acceleration;

	// compute next state from trajectory generation
#ifdef USING_OTG
	if(_use_interpolation_flag)
	{
		_otg->setGoalPositionAndVelocity(_desired_position, _desired_velocity);
		_otg->computeNextState(_step_desired_position, _step_desired_velocity, _step_desired_acceleration);
	}
#endif

	// update integrated error for I term
	_integrated_position_error += (_current_position - _step_desired_position) * _t_diff.count();

	// compute task force
	if(_use_velocity_saturation_flag)
	{
		_step_desired_velocity = -_kp / _kv * (_current_position - _step_desired_position) - _ki/_kv * _integrated_position_error;
		if(_step_desired_velocity.norm() > _saturation_velocity)
		{
			_step_desired_velocity *= _saturation_velocity / _step_desired_velocity.norm();
		}
<<<<<<< HEAD
		_motion_control = _sigma_motion * (_step_desired_acceleration -_kv*(_current_velocity - _step_desired_velocity));
		// _task_force = _Lambda * (_step_desired_acceleration -_kv*(_current_velocity - _step_desired_velocity));
	}
	else
	{
		_motion_control = _sigma_motion * (_step_desired_acceleration -_kp*(_current_position - _step_desired_position) - _kv*(_current_velocity - _step_desired_velocity ) - _ki * _integrated_position_error);
		// _task_force = _Lambda*(_step_desired_acceleration -_kp*(_current_position - _step_desired_position) - _kv*(_current_velocity - _step_desired_velocity ) - _ki * _integrated_position_error);
=======
		_task_force = _Lambda * (_step_desired_acceleration -_kv*(_current_velocity - _step_desired_velocity));
	}
	else
	{
		_task_force = _Lambda*(_step_desired_acceleration -_kp*(_current_position - _step_desired_position) - _kv*(_current_velocity - _step_desired_velocity ) - _ki * _integrated_position_error);
>>>>>>> daccedd4
	}

	_force_control = _sigma_force * (_desired_force - _kv_force * _current_velocity);

	// compute task torques
	_task_force = _Lambda * _motion_control + _force_control;
	task_joint_torques = _projected_jacobian.transpose()*_task_force;

	// update previous time
	_t_prev = _t_curr;
}


void PositionTask::setMotionAxis(const Vector3d motion_axis)
{
	Vector3d normalized_axis = motion_axis.normalized();

	_sigma_motion = normalized_axis * normalized_axis.transpose();
	_sigma_force = Matrix3d::Identity() - _sigma_motion;
}

void PositionTask::setForceAxis(const Vector3d force_axis)
{
	Vector3d normalized_axis = force_axis.normalized();

	_sigma_force = normalized_axis * normalized_axis.transpose();
	_sigma_motion = Matrix3d::Identity() - _sigma_force;
}

void PositionTask::setFullMotionControl()
{
	_sigma_motion = Matrix3d::Identity();
	_sigma_force = Matrix3d::Zero();
}

void PositionTask::setFullForceControl()
{
	_sigma_force = Matrix3d::Identity();
	_sigma_motion = Matrix3d::Zero();
}


} /* namespace Sai2Primitives */
<|MERGE_RESOLUTION|>--- conflicted
+++ resolved
@@ -81,11 +81,7 @@
 	_robot->position(_desired_position, _link_name, _control_frame.translation());
 	_desired_velocity.setZero();
 	_desired_acceleration.setZero();
-<<<<<<< HEAD
-
 	_desired_force.setZero();
-=======
->>>>>>> daccedd4
 
 	_step_desired_position = _desired_position;
 	_step_desired_velocity = _desired_velocity;
@@ -166,7 +162,6 @@
 		{
 			_step_desired_velocity *= _saturation_velocity / _step_desired_velocity.norm();
 		}
-<<<<<<< HEAD
 		_motion_control = _sigma_motion * (_step_desired_acceleration -_kv*(_current_velocity - _step_desired_velocity));
 		// _task_force = _Lambda * (_step_desired_acceleration -_kv*(_current_velocity - _step_desired_velocity));
 	}
@@ -174,13 +169,6 @@
 	{
 		_motion_control = _sigma_motion * (_step_desired_acceleration -_kp*(_current_position - _step_desired_position) - _kv*(_current_velocity - _step_desired_velocity ) - _ki * _integrated_position_error);
 		// _task_force = _Lambda*(_step_desired_acceleration -_kp*(_current_position - _step_desired_position) - _kv*(_current_velocity - _step_desired_velocity ) - _ki * _integrated_position_error);
-=======
-		_task_force = _Lambda * (_step_desired_acceleration -_kv*(_current_velocity - _step_desired_velocity));
-	}
-	else
-	{
-		_task_force = _Lambda*(_step_desired_acceleration -_kp*(_current_position - _step_desired_position) - _kv*(_current_velocity - _step_desired_velocity ) - _ki * _integrated_position_error);
->>>>>>> daccedd4
 	}
 
 	_force_control = _sigma_force * (_desired_force - _kv_force * _current_velocity);
