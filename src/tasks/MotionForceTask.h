--- conflicted
+++ resolved
@@ -660,11 +660,6 @@
 
 	// -------- singularity handling methods --------
 
-<<<<<<< HEAD
-	// -------- singularity handling methods --------
-
-=======
->>>>>>> 757ca756
 	/**
 	 * @brief 	Set the Dynamic Decoupling Type. See the definition of the
 	 * DynamicDecouplingType enum for more details
@@ -675,8 +670,6 @@
 		_singularity_handler->setDynamicDecouplingType(type);
 	}
 
-<<<<<<< HEAD
-=======
 	/**
 	 * @brief Set the threshold for the bounded inertia estimate
 	 * 
@@ -695,7 +688,6 @@
 		return _singularity_handler->getBoundedInertiaEstimateThreshold();
 	}
 
->>>>>>> 757ca756
     /**
      * @brief Enforces type 1 handling behavior if set to true, otherwise handle 
      * type 1 or type 2 as usual
@@ -754,30 +746,96 @@
 		_singularity_handler->setSingularityHandlingGains(kp_type_1, kv_type_1, kv_type_2);
 	}
 
-<<<<<<< HEAD
+	/**
+	 * @brief Set the Singularity Handling Params object
+	 * 
+	 * @param s_abs_tol 
+	 * @param type_1_tol 
+	 * @param type_2_torque_ratio 
+	 * @param type_2_angle_threshold 
+	 * @param perturb_step_size 
+	 * @param buffer_size 
+	 */
+	void setSingularityHandlingParams(const double& s_abs_tol,
+										const double& type_1_tol,
+										const double& type_2_torque_ratio,
+										const double& type_2_angle_threshold,
+										const double& perturb_step_size,
+										const int& buffer_size) {
+		_singularity_handler->setSingularityHandlingParams(s_abs_tol,
+															type_1_tol,
+															type_2_torque_ratio,
+															type_2_angle_threshold,
+															perturb_step_size,
+															buffer_size);
+	}
+		
 	// -------- getters for model parameters --------
 	VectorXd getImpedanceForces() {
 		return _impedance_force;
 	}
 
+	VectorXd getImpedanceForceTorques() {
+		return _singularity_handler->getImpedanceForceTorques();
+	}
+
 	VectorXd getUnitControlForces() {
 		return _unit_mass_force;
 	}
 
-	MatrixXd getProjectedJacobian() {
-		return _singularity_handler->getProjectedJacobian();
-	}
-
-	MatrixXd getLambdaMatrix() {
-		return _singularity_handler->getLambda();
+	MatrixXd getNonSingularJacobian() {
+		return _singularity_handler->getNonSingularJacobian();
+	}
+
+	MatrixXd getNonSingularLambda() {
+		return _singularity_handler->getNonSingularLambda();
 	}
 
 	MatrixXd getNonSingularTaskRange() {
-		return _singularity_handler->getTaskRange();
-	}
-
-=======
->>>>>>> 757ca756
+		return _singularity_handler->getNonSingularTaskRange();
+	}
+
+	MatrixXd getJointSingularityHandlingTorques() {
+		return _singularity_handler->getJointSingularityHandlingTorques();
+	}
+
+	MatrixXd getSingularJacobian() {
+		return _singularity_handler->getSingularJacobian();
+	}
+
+	MatrixXd getSingularLambda() {
+		return _singularity_handler->getSingularLambda();
+	}
+
+	MatrixXd getSingularTaskRange() {
+		return _singularity_handler->getSingularTaskRange();
+	}
+
+	double getBlendingCoefficient() {
+		return _singularity_handler->getBlendingCoefficient();
+	}
+
+	// -------- override step computation ----------
+	void enableManualStepPositionError() {
+		_use_user_step_position_flag = true;
+	}
+	void disableManualStepPositionError() {
+		_use_user_step_position_flag = false;
+	}
+	void setStepPositionError(const Vector3d& user_step_position_error) {
+		_user_step_position_error = user_step_position_error;
+	}
+
+	void enableManualStepOrientationError() {
+		_use_user_step_orientation_flag = true;
+	}
+	void disableManualStepOrientationError() {
+		_use_user_step_orientation_flag = false;
+	}
+	void setStepOrientationError(const Vector3d& user_step_orientation_error) {
+		_user_step_orientation_error = user_step_orientation_error;
+	}
+
 private:
 	/**
 	 * @brief Initial setup of the task, called in the constructor to avoid
@@ -909,13 +967,16 @@
 	Matrix<double, 6, 6> _partial_task_projection;
 
 	VectorXd _unit_mass_force;
-<<<<<<< HEAD
 	VectorXd _impedance_force;
-=======
->>>>>>> 757ca756
 
 	// singularity handler
 	std::unique_ptr<SingularityHandler> _singularity_handler;
+
+	// manual stepping
+	bool _use_user_step_position_flag;
+	bool _use_user_step_orientation_flag;
+	Vector3d _user_step_position_error;
+	Vector3d _user_step_orientation_error;
 };
 
 } /* namespace Sai2Primitives */
